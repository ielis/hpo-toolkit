--- conflicted
+++ resolved
@@ -1,9 +1,5 @@
 {% set name = "hpo-toolkit" %}
-<<<<<<< HEAD
-{% set version = "0.4.1dev0" %}
-=======
 {% set version = "0.4.1" %}
->>>>>>> 6b34e1ad
 
 package:
   name: {{ name|lower }}
