<<<<<<< HEAD
__version__ = "0.1.4dev0"
=======
__version__ = "0.1.3post0"
>>>>>>> 9601cb71

from . import model
from . import constants
from . import graph
from . import ontology
from . import algorithm
from . import annotations
from . import validate
from . import util<|MERGE_RESOLUTION|>--- conflicted
+++ resolved
@@ -1,8 +1,4 @@
-<<<<<<< HEAD
 __version__ = "0.1.4dev0"
-=======
-__version__ = "0.1.3post0"
->>>>>>> 9601cb71
 
 from . import model
 from . import constants
