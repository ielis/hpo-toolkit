"""
HPO toolkit is a library for working with Human Phenotype Ontology and the HPO annotation data.
"""

<<<<<<< HEAD
__version__ = "0.4.1dev0"
=======
__version__ = "0.4.1"
>>>>>>> 6b34e1ad

from . import algorithm
from . import annotations
from . import constants
from . import graph
from . import model
from . import ontology
from . import util
from . import validate

from .graph import OntologyGraph, GraphAware
from .model import TermId, Term, MinimalTerm, Synonym, SynonymType, SynonymCategory
from .ontology import Ontology, MinimalOntology

from .ontology.load.obographs import load_minimal_ontology, load_ontology<|MERGE_RESOLUTION|>--- conflicted
+++ resolved
@@ -2,11 +2,7 @@
 HPO toolkit is a library for working with Human Phenotype Ontology and the HPO annotation data.
 """
 
-<<<<<<< HEAD
-__version__ = "0.4.1dev0"
-=======
 __version__ = "0.4.1"
->>>>>>> 6b34e1ad
 
 from . import algorithm
 from . import annotations
